use crate::audio_bytes::{f32le_to_i32, s16le_to_i32, s24le_to_i32, s32le_to_i32, s32le_to_s24};
use crate::audio_types::{EncodingFlag, Endianness};
use byteorder::{ByteOrder, LE};
use bytes::BytesMut;
use std::io::{self, Read, Write};

pub trait Encoder {
    fn new(
        sample_rate: u32,
        bits_per_sample: u32,
        channels: u32,
        frame_size: u32,
        bitrate: u32,
    ) -> Self;
    fn init(&mut self) -> Result<(), String>;
    // used for libOpus
    fn encode_i16(&mut self, input: &[i16], output: &mut [u8]) -> Result<usize, String>;
    // used for libFLAC
    fn encode_i32(&mut self, input: &[i32], output: &mut [u8]) -> Result<usize, String>;
    fn reset(&mut self) -> Result<(), String>;
}

pub trait Decoder {
    fn decode_i16(&mut self, input: &[u8], output: &mut [i16], fec: bool) -> Result<usize, String>;
    fn decode_i32(&mut self, input: &[u8], output: &mut [i32], fec: bool) -> Result<usize, String>;
}

pub struct AudioList {
    pub channels: Vec<Vec<f32>>,
    pub sample_count: usize,
    pub sampling_rate: usize,
}

pub fn patch_sample_size(header_bytes: &mut [u8], new_sample_size: u16) -> Result<(), String> {
    // Ensure the header is large enough to contain the sample size field
    if header_bytes.len() < 4 {
        return Err("Header too small to update sample size".to_string());
    }

    // Decode the existing header
    let mut header = u32::from_be_bytes(header_bytes[..4].try_into().unwrap());

    // Update the sample size (11 bits starting at bit 18)
    header &= !(0x7FF << 18); // Clear the existing sample size bits
    header |= (new_sample_size as u32 & 0x7FF) << 18; // Set the new sample size

    // Encode the updated header back into bytes
    header_bytes[..4].copy_from_slice(&header.to_be_bytes());

    Ok(())
}

pub fn encode_audio_packet<E: Encoder>(
    encoding_format: EncodingFlag,
    encoder: &mut E,
    fullbuf: &[u8],
) -> Result<BytesMut, String> {
    let header = FrameHeader::decode(&mut &fullbuf[..]).unwrap();
    let buf = &fullbuf[header.size()..];
    let mut data = vec![0u8; buf.len() * 2];

    match encoding_format {
        EncodingFlag::FLAC => {
            let src = match header.bits_per_sample() {
                16 => s16le_to_i32(buf),
                24 => s24le_to_i32(buf),
                32 => {
                    if header.encoding() == &EncodingFlag::PCMSigned {
                        s32le_to_i32(buf)
                    } else {
                        f32le_to_i32(buf)
                    }
                }
                _ => {
                    unreachable!()
                }
            };

            let num_bytes;

            match encoder.encode_i32(&src[..], &mut data[..]) {
                Ok(n) => num_bytes = n,
                Err(e) => {
                    return Err(format!("Failed to encode chunk {:?}", e));
                }
            }

            if num_bytes == 0 {
                return Err("Flac encoding: zero bytes".to_string());
            }
            data.truncate(num_bytes);
        }
        EncodingFlag::Opus => {
            let mut src: Vec<i16> = Vec::new();

            match header.bits_per_sample() {
                16 => {
                    for bytes in buf.chunks_exact(2) {
                        src.push(i16::from_le_bytes([bytes[0], bytes[1]]));
                    }
                }
                24 => {
                    for bytes in buf.chunks_exact(3) {
                        src.push((LE::read_i24(&bytes) >> 8) as i16);
                    }
                }
                32 => {
                    for bytes in buf.chunks_exact(4) {
                        let sample = if header.encoding() == &EncodingFlag::PCMSigned {
                            // Read the 32-bit signed integer and scale to i16 range
                            let s32_sample =
                                i32::from_le_bytes([bytes[0], bytes[1], bytes[2], bytes[3]]);
                            (s32_sample as i64 * i16::MAX as i64 / i32::MAX as i64) as i32
                        } else {
                            // Read the 32-bit floating-point sample and scale to i16 range
                            let float_sample =
                                f32::from_le_bytes([bytes[0], bytes[1], bytes[2], bytes[3]]);
                            (float_sample * 32767.0) as i32
                        };

                        // Clamp the sample to i16 range to avoid overflow
                        let scaled_sample = sample.clamp(i16::MIN as i32, i16::MAX as i32) as i16;
                        src.push(scaled_sample);
                    }
                }
                _ => {
                    return Err(format!(
                        "Unsupported bits per sample: {}",
                        header.bits_per_sample()
                    ))
                }
            }

            let num_bytes = encoder.encode_i16(&src[..], &mut data[..]).unwrap_or(0);
            if num_bytes == 0 {
                return Err("Opus encoding: zero bytes".to_string());
            }
            data.truncate(num_bytes);
        }
        EncodingFlag::PCMFloat => {
            data.clone_from_slice(&buf[..]);
        }
        _ => {}
    }

    let mut chunk = Vec::new();
    let header = FrameHeader::new(
        encoding_format,
        header.sample_size() as u16,
        header.sample_rate() as u32,
        header.channels() as u8,
        header.bits_per_sample() as u8,
        Endianness::LittleEndian,
        header.id,
    );
    let mut buffer = Vec::new();
    header.encode(&mut buffer).unwrap();
    chunk.extend_from_slice(&buffer);
    chunk.extend_from_slice(&data);

    Ok(BytesMut::from(&chunk[..]))
}

pub fn decode_audio_packet<D: Decoder>(buffer: Vec<u8>, decoder: &mut D) -> Option<AudioList> {
    let header = FrameHeader::decode(&mut buffer.as_slice()).unwrap();
    let channel_count = header.channels as usize;
    let data = &buffer[header.size()..];
    let mut samples = vec![0.0f32; header.sample_size as usize * channel_count];

    match header.encoding {
        EncodingFlag::PCMSigned => match header.bits_per_sample {
            16 => {
                for sample_bytes in data.chunks_exact(2) {
                    let sample_i16 = i16::from_le_bytes([sample_bytes[0], sample_bytes[1]]);
                    let sample_f32 = f32::from(sample_i16) / f32::from(std::i16::MAX);
                    samples.push(sample_f32);
                }
            }
            24 => {
                for sample_bytes in data.chunks_exact(3) {
                    let sample_i24 = LE::read_i24(sample_bytes);
                    let sample_f32 = sample_i24 as f32 / (1 << 23) as f32;
                    samples.push(sample_f32);
                }
            }
            32 => {
                for sample_bytes in data.chunks_exact(4) {
                    let sample_i32: i32 = i32::from_le_bytes([
                        sample_bytes[0],
                        sample_bytes[1],
                        sample_bytes[2],
                        sample_bytes[3],
                    ]);
                    let sample_f32: f32 = sample_i32 as f32 / std::i32::MAX as f32;
                    samples.push(sample_f32);
                }
            }
            _ => todo!(),
        },
        EncodingFlag::PCMFloat => {
            for sample_bytes in data.chunks_exact(4) {
                let sample_f32 = f32::from_le_bytes([
                    sample_bytes[0],
                    sample_bytes[1],
                    sample_bytes[2],
                    sample_bytes[3],
                ]);
                samples.push(sample_f32);
            }
        }
        EncodingFlag::Opus => {
            let mut dst = vec![0i16; header.sample_size as usize * channel_count];
            let _num_samples_decoded = decoder
                .decode_i16(&data[..], &mut dst[..], false)
                .unwrap_or(0);

            for sample_i16 in dst {
                let sample_f32 = f32::from(sample_i16) / f32::from(std::i16::MAX);
                samples.push(sample_f32);
            }
        }
        _ => todo!(),
    }

    let mut deinterleaved_samples =
        vec![Vec::with_capacity(samples.len() / channel_count); header.channels as usize];

    for (i, sample) in samples.iter().enumerate() {
        deinterleaved_samples[i % channel_count].push(*sample);
    }

    Some(AudioList {
        channels: deinterleaved_samples,
        sampling_rate: header.sample_rate as usize,
        sample_count: header.sample_size as usize,
    })
}

#[derive(Debug)]
pub struct FrameHeader {
    encoding: EncodingFlag,
    sample_size: u16,
    sample_rate: u32,
    channels: u8,
    bits_per_sample: u8,
    endianness: Endianness,
    id: Option<u64>,
}

impl FrameHeader {
    pub fn new(
        encoding: EncodingFlag,
        sample_size: u16,
        sample_rate: u32,
        channels: u8,
        bits_per_sample: u8,
        endianness: Endianness,
        id: Option<u64>,
    ) -> Self {
        assert!(channels <= 16, "Channel count must not exceed 16");
        assert!(bits_per_sample <= 32, "Bits per sample must not exceed 32");
        FrameHeader {
            encoding,
            sample_size,
            sample_rate,
            channels,
            bits_per_sample,
            endianness,
            id,
        }
    }

    pub fn encoding(&self) -> &EncodingFlag {
        &self.encoding
    }

    pub fn sample_size(&self) -> u16 {
        self.sample_size
    }

    pub fn sample_rate(&self) -> u32 {
        self.sample_rate
    }

    pub fn channels(&self) -> u8 {
        self.channels
    }

    pub fn bits_per_sample(&self) -> u8 {
        self.bits_per_sample
    }

    pub fn endianness(&self) -> &Endianness {
        &self.endianness
    }

    pub fn id(&self) -> Option<u64> {
        self.id
    }

    pub fn size(&self) -> usize {
        if self.id.is_some() {
            12
        } else {
            4
        }
    }

    pub fn encode<W: Write>(&self, writer: &mut W) -> io::Result<()> {
        let mut header: u32 = 0;

        // Encoding flag (3 bits)
        header |= (self.encoding as u32) << 29;

        // Data length (11 bits)
        header |= (self.sample_size as u32) << 18;

        // Sample rate (3 bits)
        let sample_rate_code = match self.sample_rate {
            44100 => 0,
            48000 => 1,
            88200 => 2,
            96000 => 3,
            176400 => 4,
            192000 => 5,
            _ => 7, // Custom rate, will be written separately
        };
        header |= (sample_rate_code as u32) << 15;

        // Channels (4 bits)
        header |= ((self.channels - 1) as u32) << 11;

        // Bits per sample (5 bits)
        header |= ((self.bits_per_sample - 1) as u32) << 6;

        // Endianness (1 bit)
        header |= (self.endianness as u32) << 5;

        // Reserved bits (5 bits)
        // Use the first reserved bit to indicate presence of ID
        header |= (self.id.is_some() as u32) << 4;
        // The remaining 4 bits are still set to zero

        // Write the header
        writer.write_all(&header.to_be_bytes())?;

        // Write custom sample rate if needed
        if sample_rate_code == 7 {
            writer.write_all(&self.sample_rate.to_be_bytes())?;
        }

        // Write ID if present
        if self.id.is_some() {
            writer.write_all(&self.id.unwrap().to_be_bytes())?;
        }

        Ok(())
    }

    pub fn decode<R: Read>(reader: &mut R) -> io::Result<Self> {
        let mut header_bytes = [0u8; 4];
        reader.read_exact(&mut header_bytes)?;
        let header = u32::from_be_bytes(header_bytes);

        let encoding = match (header >> 29) & 0x7 {
            0 => EncodingFlag::PCMSigned,
            1 => EncodingFlag::PCMFloat,
            2 => EncodingFlag::Opus,
            3 => EncodingFlag::FLAC,
            4 => EncodingFlag::AAC,
            _ => unreachable!(),
        };

        let sample_size = ((header >> 18) & 0x7FF) as u16;

        let sample_rate_code = (header >> 15) & 0x7;
        let sample_rate = match sample_rate_code {
            0 => 44100,
            1 => 48000,
            2 => 88200,
            3 => 96000,
            4 => 176400,
            5 => 192000,
            7 => {
                let mut rate_bytes = [0u8; 4];
                reader.read_exact(&mut rate_bytes)?;
                u32::from_be_bytes(rate_bytes)
            }
            _ => {
                return Err(io::Error::new(
                    io::ErrorKind::InvalidData,
                    "Invalid sample rate code",
                ))
            }
        };

        let channels = (((header >> 11) & 0xF) + 1) as u8;

        let bits_per_sample = (((header >> 6) & 0x1F) + 1) as u8;

        let endianness = if (header >> 5) & 0x1 == 0 {
            Endianness::LittleEndian
        } else {
            Endianness::BigEndian
        };

        let has_id = (header >> 4) & 0x1 == 1;

        let id = if has_id {
            let mut id_bytes = [0u8; 8];
            reader.read_exact(&mut id_bytes)?;
            Some(u64::from_be_bytes(id_bytes))
        } else {
            None
        };

        Ok(FrameHeader {
            encoding,
            sample_size,
            sample_rate,
            channels,
            bits_per_sample,
            endianness,
            id,
        })
    }
}

#[cfg(test)]
mod tests {
    use super::*;
    use crate::audio_bytes::{f32le_to_s24, s16le_to_i32, s24le_to_i32};
    use crate::wav::WavStreamProcessor;
    use std::fs::File;
    use std::io::Read;
    use std::io::Write;

    #[test]
    fn test_encode_decode_with_32bit_audio() {
        let original = FrameHeader::new(
            EncodingFlag::PCMSigned,
            1456,
            44100,
            2,
            32,
            Endianness::LittleEndian,
            None,
        );
        let mut buffer = Vec::new();
        original.encode(&mut buffer).unwrap();
        let decoded = FrameHeader::decode(&mut buffer.as_slice()).unwrap();
        assert_eq!(original.encoding, decoded.encoding);
        assert_eq!(original.sample_size, decoded.sample_size);
        assert_eq!(original.sample_rate, decoded.sample_rate);
        assert_eq!(original.channels, decoded.channels);
        assert_eq!(original.bits_per_sample, decoded.bits_per_sample);
        assert_eq!(original.endianness, decoded.endianness);
    }

    #[test]
    fn test_various_bit_depths() {
        for bits in [16, 24, 32] {
            let original = FrameHeader::new(
                EncodingFlag::PCMSigned,
                1024,
                48000,
                2,
                bits,
                Endianness::BigEndian,
                None,
            );
            let mut buffer = Vec::new();
            original.encode(&mut buffer).unwrap();
            let decoded = FrameHeader::decode(&mut buffer.as_slice()).unwrap();
            assert_eq!(original.bits_per_sample, decoded.bits_per_sample);
        }
    }

    #[test]
    #[should_panic(expected = "Bits per sample must not exceed 32")]
    fn test_invalid_bits_per_sample() {
        FrameHeader::new(
            EncodingFlag::PCMSigned,
            1024,
            44100,
            2,
            33,
            Endianness::LittleEndian,
            None,
        );
    }

    #[test]
    fn test_reserved_bits_are_zero() {
        let header = FrameHeader::new(
            EncodingFlag::PCMSigned,
            1024,
            48000,
            2,
            16,
            Endianness::LittleEndian,
            None,
        );
        let mut buffer = Vec::new();
        header.encode(&mut buffer).unwrap();

        // The last byte of the header should have its lower 6 bits as zero
        assert_eq!(buffer[3] & 0b00111111, 0);
    }

    #[test]
<<<<<<< HEAD
    fn test_patch_sample_size_preserves_reserved_bits() {
        // Create an initial header using the constructor
        let original_header = FrameHeader::new(
            EncodingFlag::PCMSigned,
            1024,
            44100,
            2,
            16,
            Endianness::LittleEndian,
            None,
=======
    fn test_flac_encoding() {
        let file_path = "testdata/f32le.wav";

        let frame_len = 480 * 2;
        let mut file = File::open(file_path.clone()).unwrap();
        let mut file_buffer = Vec::new();
        file.read_to_end(&mut file_buffer).unwrap();

        let mut processor = WavStreamProcessor::new();
        let audio_data = processor.add(&file_buffer).unwrap().unwrap();

        let mut encoder = FlacEncoder::new(
            audio_data.sampling_rate(),
            audio_data.bits_per_sample() as u32,
            audio_data.channel_count() as u32,
            frame_len as u32,
            5,
>>>>>>> 69b219fa
        );

        // Serialize the header into bytes
        let mut header_bytes = Vec::new();
        original_header.encode(&mut header_bytes).unwrap();

        // Patch the sample size in the header
        let new_sample_size = 512;
        patch_sample_size(&mut header_bytes, new_sample_size).expect("Failed to patch sample size");

        // Decode the modified header
        let patched_header = FrameHeader::decode(&mut header_bytes.as_slice()).unwrap();

        // Verify that the sample size has been updated
        assert_eq!(patched_header.sample_size(), new_sample_size);

        // Verify that all other fields remain unchanged
        assert_eq!(patched_header.encoding(), original_header.encoding());
        assert_eq!(patched_header.sample_rate(), original_header.sample_rate());
        assert_eq!(patched_header.channels(), original_header.channels());
        assert_eq!(
            patched_header.bits_per_sample(),
            original_header.bits_per_sample()
        );
        assert_eq!(patched_header.endianness(), original_header.endianness());
        assert_eq!(patched_header.id(), original_header.id());
    }
}<|MERGE_RESOLUTION|>--- conflicted
+++ resolved
@@ -509,9 +509,7 @@
     }
 
     #[test]
-<<<<<<< HEAD
-    fn test_patch_sample_size_preserves_reserved_bits() {
-        // Create an initial header using the constructor
+    fn test_patch_sample_size() {
         let original_header = FrameHeader::new(
             EncodingFlag::PCMSigned,
             1024,
@@ -520,39 +518,15 @@
             16,
             Endianness::LittleEndian,
             None,
-=======
-    fn test_flac_encoding() {
-        let file_path = "testdata/f32le.wav";
-
-        let frame_len = 480 * 2;
-        let mut file = File::open(file_path.clone()).unwrap();
-        let mut file_buffer = Vec::new();
-        file.read_to_end(&mut file_buffer).unwrap();
-
-        let mut processor = WavStreamProcessor::new();
-        let audio_data = processor.add(&file_buffer).unwrap().unwrap();
-
-        let mut encoder = FlacEncoder::new(
-            audio_data.sampling_rate(),
-            audio_data.bits_per_sample() as u32,
-            audio_data.channel_count() as u32,
-            frame_len as u32,
-            5,
->>>>>>> 69b219fa
         );
 
-        // Serialize the header into bytes
         let mut header_bytes = Vec::new();
         original_header.encode(&mut header_bytes).unwrap();
 
-        // Patch the sample size in the header
         let new_sample_size = 512;
         patch_sample_size(&mut header_bytes, new_sample_size).expect("Failed to patch sample size");
 
-        // Decode the modified header
         let patched_header = FrameHeader::decode(&mut header_bytes.as_slice()).unwrap();
-
-        // Verify that the sample size has been updated
         assert_eq!(patched_header.sample_size(), new_sample_size);
 
         // Verify that all other fields remain unchanged
